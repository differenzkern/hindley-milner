<<<<<<< HEAD
# hindley milner type inference
=======
# Hindley-Milner type inference
>>>>>>> f06d1bd9

the two papers that I used for understanding and implementing hindley-milner type inference:

* [The Hindley-Milner Type Inference Algorithm](https://steshaw.org/hm/hindley-milner.pdf)
* [Algorithm W Step by Step](https://raw.githubusercontent.com/mgrabmueller/AlgorithmW/master/pdf/AlgorithmW.pdf)

Planned features:
* algebraic types and pattern matching
* system f/parametric polymorphism<|MERGE_RESOLUTION|>--- conflicted
+++ resolved
@@ -1,8 +1,4 @@
-<<<<<<< HEAD
-# hindley milner type inference
-=======
 # Hindley-Milner type inference
->>>>>>> f06d1bd9
 
 the two papers that I used for understanding and implementing hindley-milner type inference:
 
